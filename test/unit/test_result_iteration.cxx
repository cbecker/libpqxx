--- conflicted
+++ resolved
@@ -21,21 +21,24 @@
 }
 
 
-<<<<<<< HEAD
 void test_result_iter()
-=======
-void test_result_iterator_swap()
->>>>>>> 4667612d
 {
   pqxx::connection conn;
   pqxx::work tx{conn};
   pqxx::result r{tx.exec("SELECT generate_series(1, 3)")};
 
-<<<<<<< HEAD
   int total{0};
   for (auto const [i] : r.iter<int>()) total += i;
   PQXX_CHECK_EQUAL(total, 6, "iter() loop did not get the right values.");
-=======
+}
+
+
+void test_result_iterator_swap()
+{
+  pqxx::connection conn;
+  pqxx::work tx{conn};
+  pqxx::result r{tx.exec("SELECT generate_series(1, 3)")};
+
   auto head{r.begin()}, next{head + 1};
   head.swap(next);
   PQXX_CHECK_EQUAL(head[0].as<int>(), 2, "Result iterator swap is wrong.");
@@ -66,15 +69,11 @@
   PQXX_CHECK_EQUAL(
     rev[0].as<int>(), r.rbegin()[0].as<int>(),
     "Reverse iterator assignment is wrong.");
->>>>>>> 4667612d
 }
 
 
 PQXX_REGISTER_TEST(test_result_iteration);
-<<<<<<< HEAD
 PQXX_REGISTER_TEST(test_result_iter);
-=======
 PQXX_REGISTER_TEST(test_result_iterator_swap);
 PQXX_REGISTER_TEST(test_result_iterator_assignment);
->>>>>>> 4667612d
 } // namespace