--- conflicted
+++ resolved
@@ -1,4 +1,3 @@
-<<<<<<< HEAD
 7.1.0
  - Query tuples straight into `std::tuple` using `transaction::stream()`!
  - And, `stream_from` now supports more or less arbitrary queries.
@@ -19,10 +18,8 @@
  - Replace custom templating with CMake glob in `src/CMakeLists.txt`.
  - Replace custom templating with CMake glob in `doc/CMakeLists.txt`.
  - Replace custom templating with CMake glob in `test/unit/CMakeLists.txt`.
-=======
 7.0.8
  - Inline `type_name` in `PQXX_DECLARE_ENUM_CONVERSION`.
->>>>>>> 14d7600f
 7.0.7
  - Fix broken `--with-postgres-lib` option in `configure` script (#311)
  - Should now build even if neither `pkg-config` nor `pg_config` is available.
